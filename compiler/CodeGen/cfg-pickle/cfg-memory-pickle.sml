(* cfg-memory-pickle.sml
 *
 * Generated from cfg.asdl by asdlgen.
 *)

structure LambdaVarMemoryPickle : LAMBDA_VAR_PICKLE
  where type instream = ASDLMemoryPickle.instream
  where type outstream = ASDLMemoryPickle.outstream = struct
    type instream = ASDLMemoryPickle.instream
    type outstream = ASDLMemoryPickle.outstream
<<<<<<< HEAD

=======
    
>>>>>>> 0396782f
    val read_lvar = LambdaVarPickle.read_lvar ASDLMemoryPickle.input1
    val write_lvar = LambdaVarPickle.write_lvar ASDLMemoryPickle.output1
  end

structure CTypesMemoryPickle : CTYPES_PICKLE
  where type instream = ASDLMemoryPickle.instream
  where type outstream = ASDLMemoryPickle.outstream = struct
    type instream = ASDLMemoryPickle.instream
    type outstream = ASDLMemoryPickle.outstream
    (*---------- begin rd-util.in ----------*)
    (* read an option *)
    fun readOption rdFn inS = (case ASDLMemoryPickle.readTag8 inS
           of 0w0 => NONE
            | 0w1 => let val obj = rdFn inS in SOME obj end
            | _ => raise ASDL.DecodeError
          (* end case *))
    (* read a sequence into a sequence of values *)
    fun readSeq rdFn inS = let
          val len = ASDLMemoryPickle.readUInt inS
          fun read (0w0, xs) = reverse (xs, [])
            | read (n, xs) = let
                val x = rdFn inS
                in
                  read (n-0w1, x::xs)
                end
          and reverse ([], xs) = xs
            | reverse (x::xr, xs) = reverse (xr, x::xs)
          in
            read (len, [])
          end
(*---------- end rd-util.in ----------*)
(*---------- begin wr-util.in ----------*)
    (* write an option *)
    fun writeOption wrFn (outS, NONE) = ASDLMemoryPickle.writeTag8(outS, 0w0)
      | writeOption wrFn (outS, SOME obj) = (
          ASDLMemoryPickle.writeTag8(outS, 0w1);
          wrFn(outS, obj))
    (* write a list of values as a sequence *)
    fun writeSeq wrFn (outS, xs) = let
          fun write [] = ()
            | write (x::xr) = (wrFn(outS, x); write xr)
          in
            ASDLMemoryPickle.writeUInt(outS, Word.fromInt(length xs));
            write xs
          end
(*---------- end wr-util.in ----------*)

    fun read_calling_convention (inS : instream) = ASDLMemoryPickle.readString inS
    fun read_c_int (inS : instream) = (case ASDLMemoryPickle.readTag8 inS
           of 0w1 => CTypes.I_char
            | 0w2 => CTypes.I_short
            | 0w3 => CTypes.I_int
            | 0w4 => CTypes.I_long
            | 0w5 => CTypes.I_long_long
            | _ => raise ASDL.DecodeError)
    fun read_c_type (inS : instream) = (case ASDLMemoryPickle.readTag8 inS
           of 0w1 => CTypes.C_void
            | 0w2 => CTypes.C_float
            | 0w3 => CTypes.C_double
            | 0w4 => CTypes.C_long_double
            | 0w5 => let val x0 = read_c_int inS in CTypes.C_unsigned (x0) end
            | 0w6 => let val x0 = read_c_int inS in CTypes.C_signed (x0) end
            | 0w7 => CTypes.C_PTR
            | 0w8 => let
              val x0 = read_c_type inS
              val x1 = ASDLMemoryPickle.readInt inS
              in
                CTypes.C_ARRAY (x0, x1)
              end
            | 0w9 => let val x0 = readSeq read_c_type inS in CTypes.C_STRUCT (x0) end
            | 0w10 => let val x0 = readSeq read_c_type inS in CTypes.C_UNION (x0) end
            | _ => raise ASDL.DecodeError)
    fun read_c_proto (inS : instream) = let
          val conv = read_calling_convention inS
          val retTy = read_c_type inS
          val paramTys = readSeq read_c_type inS
          in
            {conv = conv, retTy = retTy, paramTys = paramTys}
          end
    fun write_calling_convention (outS : outstream, obj) = ASDLMemoryPickle.writeString
            (outS, obj)
    fun write_c_int (outS : outstream, obj) = (case obj
           of CTypes.I_char => ASDLMemoryPickle.writeTag8 (outS, 0w1)
            | CTypes.I_short => ASDLMemoryPickle.writeTag8 (outS, 0w2)
            | CTypes.I_int => ASDLMemoryPickle.writeTag8 (outS, 0w3)
            | CTypes.I_long => ASDLMemoryPickle.writeTag8 (outS, 0w4)
            | CTypes.I_long_long => ASDLMemoryPickle.writeTag8 (outS, 0w5))
    fun write_c_type (outS : outstream, obj) = (case obj
           of CTypes.C_void => ASDLMemoryPickle.writeTag8 (outS, 0w1)
            | CTypes.C_float => ASDLMemoryPickle.writeTag8 (outS, 0w2)
            | CTypes.C_double => ASDLMemoryPickle.writeTag8 (outS, 0w3)
            | CTypes.C_long_double => ASDLMemoryPickle.writeTag8 (outS, 0w4)
            | CTypes.C_unsigned x0 => (
              ASDLMemoryPickle.writeTag8 (outS, 0w5);
              write_c_int (outS, x0))
            | CTypes.C_signed x0 => (
              ASDLMemoryPickle.writeTag8 (outS, 0w6);
              write_c_int (outS, x0))
            | CTypes.C_PTR => ASDLMemoryPickle.writeTag8 (outS, 0w7)
            | CTypes.C_ARRAY(x0, x1) => (
              ASDLMemoryPickle.writeTag8 (outS, 0w8);
              write_c_type (outS, x0);
              ASDLMemoryPickle.writeInt (outS, x1))
            | CTypes.C_STRUCT x0 => (
              ASDLMemoryPickle.writeTag8 (outS, 0w9);
              writeSeq write_c_type (outS, x0))
            | CTypes.C_UNION x0 => (
              ASDLMemoryPickle.writeTag8 (outS, 0w10);
              writeSeq write_c_type (outS, x0)))
    fun write_c_proto (outS : outstream, obj) = let
          val {conv, retTy, paramTys} = obj
          in
            write_calling_convention (outS, conv);
            write_c_type (outS, retTy);
            writeSeq write_c_type (outS, paramTys)
          end
  end

structure CFG_PrimMemoryPickle : CFG__PRIM_PICKLE
  where type instream = ASDLMemoryPickle.instream
  where type outstream = ASDLMemoryPickle.outstream = struct
    type instream = ASDLMemoryPickle.instream
    type outstream = ASDLMemoryPickle.outstream
    (*---------- begin rd-util.in ----------*)
    (* read an option *)
    fun readOption rdFn inS = (case ASDLMemoryPickle.readTag8 inS
           of 0w0 => NONE
            | 0w1 => let val obj = rdFn inS in SOME obj end
            | _ => raise ASDL.DecodeError
          (* end case *))
    (* read a sequence into a sequence of values *)
    fun readSeq rdFn inS = let
          val len = ASDLMemoryPickle.readUInt inS
          fun read (0w0, xs) = reverse (xs, [])
            | read (n, xs) = let
                val x = rdFn inS
                in
                  read (n-0w1, x::xs)
                end
          and reverse ([], xs) = xs
            | reverse (x::xr, xs) = reverse (xr, x::xs)
          in
            read (len, [])
          end
(*---------- end rd-util.in ----------*)
(*---------- begin wr-util.in ----------*)
    (* write an option *)
    fun writeOption wrFn (outS, NONE) = ASDLMemoryPickle.writeTag8(outS, 0w0)
      | writeOption wrFn (outS, SOME obj) = (
          ASDLMemoryPickle.writeTag8(outS, 0w1);
          wrFn(outS, obj))
    (* write a list of values as a sequence *)
    fun writeSeq wrFn (outS, xs) = let
          fun write [] = ()
            | write (x::xr) = (wrFn(outS, x); write xr)
          in
            ASDLMemoryPickle.writeUInt(outS, Word.fromInt(length xs));
            write xs
          end
(*---------- end wr-util.in ----------*)

    fun read_fcmpop (inS : instream) = (case ASDLMemoryPickle.readTag8 inS
           of 0w1 => CFG_Prim.F_EQ
            | 0w2 => CFG_Prim.F_ULG
            | 0w3 => CFG_Prim.F_UN
            | 0w4 => CFG_Prim.F_LEG
            | 0w5 => CFG_Prim.F_GT
            | 0w6 => CFG_Prim.F_GE
            | 0w7 => CFG_Prim.F_UGT
            | 0w8 => CFG_Prim.F_UGE
            | 0w9 => CFG_Prim.F_LT
            | 0w10 => CFG_Prim.F_LE
            | 0w11 => CFG_Prim.F_ULT
            | 0w12 => CFG_Prim.F_ULE
            | 0w13 => CFG_Prim.F_LG
            | 0w14 => CFG_Prim.F_UE
            | _ => raise ASDL.DecodeError)
    fun read_cmpop (inS : instream) = (case ASDLMemoryPickle.readTag8 inS
           of 0w1 => CFG_Prim.GT
            | 0w2 => CFG_Prim.GTE
            | 0w3 => CFG_Prim.LT
            | 0w4 => CFG_Prim.LTE
            | 0w5 => CFG_Prim.EQL
            | 0w6 => CFG_Prim.NEQ
            | _ => raise ASDL.DecodeError)
    fun read_branch (inS : instream) = (case ASDLMemoryPickle.readTag8 inS
           of 0w1 => let
              val oper = read_cmpop inS
              val signed = ASDLMemoryPickle.readBool inS
              val sz = ASDLMemoryPickle.readInt inS
              in
                CFG_Prim.CMP {oper = oper, signed = signed, sz = sz}
              end
            | 0w2 => let
              val oper = read_fcmpop inS
              val sz = ASDLMemoryPickle.readInt inS
              in
                CFG_Prim.FCMP {oper = oper, sz = sz}
              end
            | 0w3 => let val x0 = ASDLMemoryPickle.readInt inS in CFG_Prim.FSGN (x0) end
            | 0w4 => CFG_Prim.PEQL
            | 0w5 => CFG_Prim.PNEQ
            | 0w6 => let
              val x0 = ASDLMemoryPickle.readUInt inS
              in CFG_Prim.LIMIT (x0)
              end
            | _ => raise ASDL.DecodeError)
    fun read_numkind (inS : instream) = (case ASDLMemoryPickle.readTag8 inS
           of 0w1 => CFG_Prim.INT
            | 0w2 => CFG_Prim.FLT
            | _ => raise ASDL.DecodeError)
    fun read_setter (inS : instream) = (case ASDLMemoryPickle.readTag8 inS
           of 0w1 => CFG_Prim.UNBOXED_UPDATE
            | 0w2 => CFG_Prim.UPDATE
            | 0w3 => CFG_Prim.UNBOXED_ASSIGN
            | 0w4 => CFG_Prim.ASSIGN
            | 0w5 => let
              val kind = read_numkind inS
              val sz = ASDLMemoryPickle.readInt inS
              in
                CFG_Prim.RAW_UPDATE {kind = kind, sz = sz}
              end
            | 0w6 => let
              val kind = read_numkind inS
              val sz = ASDLMemoryPickle.readInt inS
              in
                CFG_Prim.RAW_STORE {kind = kind, sz = sz}
              end
            | 0w7 => CFG_Prim.SET_HDLR
            | 0w8 => CFG_Prim.SET_VAR
            | _ => raise ASDL.DecodeError)
    fun read_looker (inS : instream) = (case ASDLMemoryPickle.readTag8 inS
           of 0w1 => CFG_Prim.DEREF
            | 0w2 => CFG_Prim.SUBSCRIPT
            | 0w3 => let
              val kind = read_numkind inS
              val sz = ASDLMemoryPickle.readInt inS
              in
                CFG_Prim.RAW_SUBSCRIPT {kind = kind, sz = sz}
              end
            | 0w4 => let
              val kind = read_numkind inS
              val sz = ASDLMemoryPickle.readInt inS
              in
                CFG_Prim.RAW_LOAD {kind = kind, sz = sz}
              end
            | 0w5 => CFG_Prim.GET_HDLR
            | 0w6 => CFG_Prim.GET_VAR
            | _ => raise ASDL.DecodeError)
    fun read_pureop (inS : instream) = (case ASDLMemoryPickle.readTag8 inS
           of 0w1 => CFG_Prim.ADD
            | 0w2 => CFG_Prim.SUB
            | 0w3 => CFG_Prim.MUL
            | 0w4 => CFG_Prim.SDIV
            | 0w5 => CFG_Prim.SREM
            | 0w6 => CFG_Prim.UDIV
            | 0w7 => CFG_Prim.UREM
            | 0w8 => CFG_Prim.SHL
            | 0w9 => CFG_Prim.ASHR
            | 0w10 => CFG_Prim.LSHR
            | 0w11 => CFG_Prim.ORB
            | 0w12 => CFG_Prim.XORB
            | 0w13 => CFG_Prim.ANDB
            | 0w14 => CFG_Prim.CNTPOP
            | 0w15 => CFG_Prim.CNTLZ
            | 0w16 => CFG_Prim.CNTTZ
            | 0w17 => CFG_Prim.ROTL
            | 0w18 => CFG_Prim.ROTR
            | 0w19 => CFG_Prim.FADD
            | 0w20 => CFG_Prim.FSUB
            | 0w21 => CFG_Prim.FMUL
            | 0w22 => CFG_Prim.FDIV
            | 0w23 => CFG_Prim.FREM
            | 0w24 => CFG_Prim.FMADD
            | 0w25 => CFG_Prim.FNEG
            | 0w26 => CFG_Prim.FABS
            | 0w27 => CFG_Prim.FCOPYSIGN
            | 0w28 => CFG_Prim.FSQRT
            | _ => raise ASDL.DecodeError)
    fun read_pure (inS : instream) = (case ASDLMemoryPickle.readTag8 inS
           of 0w1 => let
              val oper = read_pureop inS
              val sz = ASDLMemoryPickle.readInt inS
              in
                CFG_Prim.PURE_ARITH {oper = oper, sz = sz}
              end
            | 0w2 => let
              val signed = ASDLMemoryPickle.readBool inS
              val from = ASDLMemoryPickle.readInt inS
              val to = ASDLMemoryPickle.readInt inS
              in
                CFG_Prim.EXTEND {signed = signed, from = from, to = to}
              end
            | 0w3 => let
              val from = ASDLMemoryPickle.readInt inS
              val to = ASDLMemoryPickle.readInt inS
              in
                CFG_Prim.TRUNC {from = from, to = to}
              end
            | 0w4 => let
              val from = ASDLMemoryPickle.readInt inS
              val to = ASDLMemoryPickle.readInt inS
              in
                CFG_Prim.INT_TO_FLOAT {from = from, to = to}
              end
            | 0w5 => let
              val sz = ASDLMemoryPickle.readInt inS
              in CFG_Prim.FLOAT_TO_BITS {sz = sz}
              end
            | 0w6 => let
              val sz = ASDLMemoryPickle.readInt inS
              in CFG_Prim.BITS_TO_FLOAT {sz = sz}
              end
            | 0w7 => CFG_Prim.PURE_SUBSCRIPT
            | 0w8 => let
              val kind = read_numkind inS
              val sz = ASDLMemoryPickle.readInt inS
              in
                CFG_Prim.PURE_RAW_SUBSCRIPT {kind = kind, sz = sz}
              end
            | 0w9 => let
              val kind = read_numkind inS
              val sz = ASDLMemoryPickle.readInt inS
              val offset = ASDLMemoryPickle.readInt inS
              in
                CFG_Prim.RAW_SELECT {kind = kind, sz = sz, offset = offset}
              end
            | _ => raise ASDL.DecodeError)
    fun read_arithop (inS : instream) = (case ASDLMemoryPickle.readTag8 inS
           of 0w1 => CFG_Prim.IADD
            | 0w2 => CFG_Prim.ISUB
            | 0w3 => CFG_Prim.IMUL
            | 0w4 => CFG_Prim.IDIV
            | 0w5 => CFG_Prim.IREM
            | _ => raise ASDL.DecodeError)
    fun read_rounding_mode (inS : instream) = (case ASDLMemoryPickle.readTag8 inS
           of 0w1 => CFG_Prim.TO_NEAREST
            | 0w2 => CFG_Prim.TO_NEGINF
            | 0w3 => CFG_Prim.TO_POSINF
            | 0w4 => CFG_Prim.TO_ZERO
            | _ => raise ASDL.DecodeError)
    fun read_arith (inS : instream) = (case ASDLMemoryPickle.readTag8 inS
           of 0w1 => let
              val oper = read_arithop inS
              val sz = ASDLMemoryPickle.readInt inS
              in
                CFG_Prim.ARITH {oper = oper, sz = sz}
              end
            | 0w2 => let
              val mode = read_rounding_mode inS
              val from = ASDLMemoryPickle.readInt inS
              val to = ASDLMemoryPickle.readInt inS
              in
                CFG_Prim.FLOAT_TO_INT {mode = mode, from = from, to = to}
              end
            | _ => raise ASDL.DecodeError)
    fun read_raw_ty (inS : instream) = let
          val kind = read_numkind inS
          val sz = ASDLMemoryPickle.readInt inS
          in
            {kind = kind, sz = sz}
          end
    fun read_alloc (inS : instream) = (case ASDLMemoryPickle.readTag8 inS
           of 0w1 => CFG_Prim.SPECIAL
            | 0w2 => let
              val desc = ASDLMemoryPickle.readInteger inS
              val mut = ASDLMemoryPickle.readBool inS
              in
                CFG_Prim.RECORD {desc = desc, mut = mut}
              end
            | 0w3 => let
              val desc = ASDLMemoryPickle.readInteger inS
              val align = ASDLMemoryPickle.readInt inS
              val fields = readSeq read_raw_ty inS
              in
                CFG_Prim.RAW_RECORD {desc = desc, align = align, fields = fields}
              end
            | 0w4 => let
              val desc = readOption ASDLMemoryPickle.readInteger inS
              val align = ASDLMemoryPickle.readInt inS
              val len = ASDLMemoryPickle.readInt inS
              in
                CFG_Prim.RAW_ALLOC {desc = desc, align = align, len = len}
              end
            | _ => raise ASDL.DecodeError)
    fun write_fcmpop (outS : outstream, obj) = (case obj
           of CFG_Prim.F_EQ => ASDLMemoryPickle.writeTag8 (outS, 0w1)
            | CFG_Prim.F_ULG => ASDLMemoryPickle.writeTag8 (outS, 0w2)
            | CFG_Prim.F_UN => ASDLMemoryPickle.writeTag8 (outS, 0w3)
            | CFG_Prim.F_LEG => ASDLMemoryPickle.writeTag8 (outS, 0w4)
            | CFG_Prim.F_GT => ASDLMemoryPickle.writeTag8 (outS, 0w5)
            | CFG_Prim.F_GE => ASDLMemoryPickle.writeTag8 (outS, 0w6)
            | CFG_Prim.F_UGT => ASDLMemoryPickle.writeTag8 (outS, 0w7)
            | CFG_Prim.F_UGE => ASDLMemoryPickle.writeTag8 (outS, 0w8)
            | CFG_Prim.F_LT => ASDLMemoryPickle.writeTag8 (outS, 0w9)
            | CFG_Prim.F_LE => ASDLMemoryPickle.writeTag8 (outS, 0w10)
            | CFG_Prim.F_ULT => ASDLMemoryPickle.writeTag8 (outS, 0w11)
            | CFG_Prim.F_ULE => ASDLMemoryPickle.writeTag8 (outS, 0w12)
            | CFG_Prim.F_LG => ASDLMemoryPickle.writeTag8 (outS, 0w13)
            | CFG_Prim.F_UE => ASDLMemoryPickle.writeTag8 (outS, 0w14))
    fun write_cmpop (outS : outstream, obj) = (case obj
           of CFG_Prim.GT => ASDLMemoryPickle.writeTag8 (outS, 0w1)
            | CFG_Prim.GTE => ASDLMemoryPickle.writeTag8 (outS, 0w2)
            | CFG_Prim.LT => ASDLMemoryPickle.writeTag8 (outS, 0w3)
            | CFG_Prim.LTE => ASDLMemoryPickle.writeTag8 (outS, 0w4)
            | CFG_Prim.EQL => ASDLMemoryPickle.writeTag8 (outS, 0w5)
            | CFG_Prim.NEQ => ASDLMemoryPickle.writeTag8 (outS, 0w6))
    fun write_branch (outS : outstream, obj) = (case obj
           of CFG_Prim.CMP{oper, signed, sz} => (
              ASDLMemoryPickle.writeTag8 (outS, 0w1);
              write_cmpop (outS, oper);
              ASDLMemoryPickle.writeBool (outS, signed);
              ASDLMemoryPickle.writeInt (outS, sz))
            | CFG_Prim.FCMP{oper, sz} => (
              ASDLMemoryPickle.writeTag8 (outS, 0w2);
              write_fcmpop (outS, oper);
              ASDLMemoryPickle.writeInt (outS, sz))
            | CFG_Prim.FSGN x0 => (
              ASDLMemoryPickle.writeTag8 (outS, 0w3);
              ASDLMemoryPickle.writeInt (outS, x0))
            | CFG_Prim.PEQL => ASDLMemoryPickle.writeTag8 (outS, 0w4)
            | CFG_Prim.PNEQ => ASDLMemoryPickle.writeTag8 (outS, 0w5)
            | CFG_Prim.LIMIT x0 => (
              ASDLMemoryPickle.writeTag8 (outS, 0w6);
              ASDLMemoryPickle.writeUInt (outS, x0)))
    fun write_numkind (outS : outstream, obj) = (case obj
           of CFG_Prim.INT => ASDLMemoryPickle.writeTag8 (outS, 0w1)
            | CFG_Prim.FLT => ASDLMemoryPickle.writeTag8 (outS, 0w2))
    fun write_setter (outS : outstream, obj) = (case obj
           of CFG_Prim.UNBOXED_UPDATE => ASDLMemoryPickle.writeTag8 (outS, 0w1)
            | CFG_Prim.UPDATE => ASDLMemoryPickle.writeTag8 (outS, 0w2)
            | CFG_Prim.UNBOXED_ASSIGN => ASDLMemoryPickle.writeTag8 (outS, 0w3)
            | CFG_Prim.ASSIGN => ASDLMemoryPickle.writeTag8 (outS, 0w4)
            | CFG_Prim.RAW_UPDATE{kind, sz} => (
              ASDLMemoryPickle.writeTag8 (outS, 0w5);
              write_numkind (outS, kind);
              ASDLMemoryPickle.writeInt (outS, sz))
            | CFG_Prim.RAW_STORE{kind, sz} => (
              ASDLMemoryPickle.writeTag8 (outS, 0w6);
              write_numkind (outS, kind);
              ASDLMemoryPickle.writeInt (outS, sz))
            | CFG_Prim.SET_HDLR => ASDLMemoryPickle.writeTag8 (outS, 0w7)
            | CFG_Prim.SET_VAR => ASDLMemoryPickle.writeTag8 (outS, 0w8))
    fun write_looker (outS : outstream, obj) = (case obj
           of CFG_Prim.DEREF => ASDLMemoryPickle.writeTag8 (outS, 0w1)
            | CFG_Prim.SUBSCRIPT => ASDLMemoryPickle.writeTag8 (outS, 0w2)
            | CFG_Prim.RAW_SUBSCRIPT{kind, sz} => (
              ASDLMemoryPickle.writeTag8 (outS, 0w3);
              write_numkind (outS, kind);
              ASDLMemoryPickle.writeInt (outS, sz))
            | CFG_Prim.RAW_LOAD{kind, sz} => (
              ASDLMemoryPickle.writeTag8 (outS, 0w4);
              write_numkind (outS, kind);
              ASDLMemoryPickle.writeInt (outS, sz))
            | CFG_Prim.GET_HDLR => ASDLMemoryPickle.writeTag8 (outS, 0w5)
            | CFG_Prim.GET_VAR => ASDLMemoryPickle.writeTag8 (outS, 0w6))
    fun write_pureop (outS : outstream, obj) = (case obj
           of CFG_Prim.ADD => ASDLMemoryPickle.writeTag8 (outS, 0w1)
            | CFG_Prim.SUB => ASDLMemoryPickle.writeTag8 (outS, 0w2)
<<<<<<< HEAD
            | CFG_Prim.MUL => ASDLMemoryPickle.writeTag8 (outS, 0w3)
            | CFG_Prim.SDIV => ASDLMemoryPickle.writeTag8 (outS, 0w4)
            | CFG_Prim.SREM => ASDLMemoryPickle.writeTag8 (outS, 0w5)
            | CFG_Prim.UDIV => ASDLMemoryPickle.writeTag8 (outS, 0w6)
            | CFG_Prim.UREM => ASDLMemoryPickle.writeTag8 (outS, 0w7)
            | CFG_Prim.SHL => ASDLMemoryPickle.writeTag8 (outS, 0w8)
            | CFG_Prim.ASHR => ASDLMemoryPickle.writeTag8 (outS, 0w9)
            | CFG_Prim.LSHR => ASDLMemoryPickle.writeTag8 (outS, 0w10)
            | CFG_Prim.ORB => ASDLMemoryPickle.writeTag8 (outS, 0w11)
            | CFG_Prim.XORB => ASDLMemoryPickle.writeTag8 (outS, 0w12)
            | CFG_Prim.ANDB => ASDLMemoryPickle.writeTag8 (outS, 0w13)
            | CFG_Prim.CNTPOP => ASDLMemoryPickle.writeTag8 (outS, 0w14)
            | CFG_Prim.CNTLZ => ASDLMemoryPickle.writeTag8 (outS, 0w15)
            | CFG_Prim.CNTTZ => ASDLMemoryPickle.writeTag8 (outS, 0w16)
            | CFG_Prim.ROTL => ASDLMemoryPickle.writeTag8 (outS, 0w17)
            | CFG_Prim.ROTR => ASDLMemoryPickle.writeTag8 (outS, 0w18)
            | CFG_Prim.FADD => ASDLMemoryPickle.writeTag8 (outS, 0w19)
            | CFG_Prim.FSUB => ASDLMemoryPickle.writeTag8 (outS, 0w20)
            | CFG_Prim.FMUL => ASDLMemoryPickle.writeTag8 (outS, 0w21)
            | CFG_Prim.FDIV => ASDLMemoryPickle.writeTag8 (outS, 0w22)
            | CFG_Prim.FREM => ASDLMemoryPickle.writeTag8 (outS, 0w23)
            | CFG_Prim.FMADD => ASDLMemoryPickle.writeTag8 (outS, 0w24)
            | CFG_Prim.FNEG => ASDLMemoryPickle.writeTag8 (outS, 0w25)
            | CFG_Prim.FABS => ASDLMemoryPickle.writeTag8 (outS, 0w26)
            | CFG_Prim.FCOPYSIGN => ASDLMemoryPickle.writeTag8 (outS, 0w27)
            | CFG_Prim.FSQRT => ASDLMemoryPickle.writeTag8 (outS, 0w28))
=======
            | CFG_Prim.SMUL => ASDLMemoryPickle.writeTag8 (outS, 0w3)
            | CFG_Prim.SDIV => ASDLMemoryPickle.writeTag8 (outS, 0w4)
            | CFG_Prim.SREM => ASDLMemoryPickle.writeTag8 (outS, 0w5)
            | CFG_Prim.UMUL => ASDLMemoryPickle.writeTag8 (outS, 0w6)
            | CFG_Prim.UDIV => ASDLMemoryPickle.writeTag8 (outS, 0w7)
            | CFG_Prim.UREM => ASDLMemoryPickle.writeTag8 (outS, 0w8)
            | CFG_Prim.LSHIFT => ASDLMemoryPickle.writeTag8 (outS, 0w9)
            | CFG_Prim.RSHIFT => ASDLMemoryPickle.writeTag8 (outS, 0w10)
            | CFG_Prim.RSHIFTL => ASDLMemoryPickle.writeTag8 (outS, 0w11)
            | CFG_Prim.ORB => ASDLMemoryPickle.writeTag8 (outS, 0w12)
            | CFG_Prim.XORB => ASDLMemoryPickle.writeTag8 (outS, 0w13)
            | CFG_Prim.ANDB => ASDLMemoryPickle.writeTag8 (outS, 0w14)
            | CFG_Prim.FADD => ASDLMemoryPickle.writeTag8 (outS, 0w15)
            | CFG_Prim.FSUB => ASDLMemoryPickle.writeTag8 (outS, 0w16)
            | CFG_Prim.FMUL => ASDLMemoryPickle.writeTag8 (outS, 0w17)
            | CFG_Prim.FDIV => ASDLMemoryPickle.writeTag8 (outS, 0w18)
            | CFG_Prim.FNEG => ASDLMemoryPickle.writeTag8 (outS, 0w19)
            | CFG_Prim.FABS => ASDLMemoryPickle.writeTag8 (outS, 0w20)
            | CFG_Prim.FSQRT => ASDLMemoryPickle.writeTag8 (outS, 0w21)
            | CFG_Prim.FCOPYSIGN => ASDLMemoryPickle.writeTag8 (outS, 0w22))
>>>>>>> 0396782f
    fun write_pure (outS : outstream, obj) = (case obj
           of CFG_Prim.PURE_ARITH{oper, sz} => (
              ASDLMemoryPickle.writeTag8 (outS, 0w1);
              write_pureop (outS, oper);
              ASDLMemoryPickle.writeInt (outS, sz))
            | CFG_Prim.EXTEND{signed, from, to} => (
              ASDLMemoryPickle.writeTag8 (outS, 0w2);
              ASDLMemoryPickle.writeBool (outS, signed);
              ASDLMemoryPickle.writeInt (outS, from);
              ASDLMemoryPickle.writeInt (outS, to))
            | CFG_Prim.TRUNC{from, to} => (
              ASDLMemoryPickle.writeTag8 (outS, 0w3);
              ASDLMemoryPickle.writeInt (outS, from);
              ASDLMemoryPickle.writeInt (outS, to))
            | CFG_Prim.INT_TO_FLOAT{from, to} => (
              ASDLMemoryPickle.writeTag8 (outS, 0w4);
              ASDLMemoryPickle.writeInt (outS, from);
              ASDLMemoryPickle.writeInt (outS, to))
            | CFG_Prim.FLOAT_TO_BITS{sz} => (
              ASDLMemoryPickle.writeTag8 (outS, 0w5);
              ASDLMemoryPickle.writeInt (outS, sz))
            | CFG_Prim.BITS_TO_FLOAT{sz} => (
              ASDLMemoryPickle.writeTag8 (outS, 0w6);
              ASDLMemoryPickle.writeInt (outS, sz))
            | CFG_Prim.PURE_SUBSCRIPT => ASDLMemoryPickle.writeTag8 (outS, 0w7)
            | CFG_Prim.PURE_RAW_SUBSCRIPT{kind, sz} => (
              ASDLMemoryPickle.writeTag8 (outS, 0w8);
              write_numkind (outS, kind);
              ASDLMemoryPickle.writeInt (outS, sz))
            | CFG_Prim.RAW_SELECT{kind, sz, offset} => (
              ASDLMemoryPickle.writeTag8 (outS, 0w9);
              write_numkind (outS, kind);
              ASDLMemoryPickle.writeInt (outS, sz);
              ASDLMemoryPickle.writeInt (outS, offset)))
    fun write_arithop (outS : outstream, obj) = (case obj
           of CFG_Prim.IADD => ASDLMemoryPickle.writeTag8 (outS, 0w1)
            | CFG_Prim.ISUB => ASDLMemoryPickle.writeTag8 (outS, 0w2)
            | CFG_Prim.IMUL => ASDLMemoryPickle.writeTag8 (outS, 0w3)
            | CFG_Prim.IDIV => ASDLMemoryPickle.writeTag8 (outS, 0w4)
            | CFG_Prim.IREM => ASDLMemoryPickle.writeTag8 (outS, 0w5))
    fun write_rounding_mode (outS : outstream, obj) = (case obj
           of CFG_Prim.TO_NEAREST => ASDLMemoryPickle.writeTag8 (outS, 0w1)
            | CFG_Prim.TO_NEGINF => ASDLMemoryPickle.writeTag8 (outS, 0w2)
            | CFG_Prim.TO_POSINF => ASDLMemoryPickle.writeTag8 (outS, 0w3)
            | CFG_Prim.TO_ZERO => ASDLMemoryPickle.writeTag8 (outS, 0w4))
    fun write_arith (outS : outstream, obj) = (case obj
           of CFG_Prim.ARITH{oper, sz} => (
              ASDLMemoryPickle.writeTag8 (outS, 0w1);
              write_arithop (outS, oper);
              ASDLMemoryPickle.writeInt (outS, sz))
            | CFG_Prim.FLOAT_TO_INT{mode, from, to} => (
              ASDLMemoryPickle.writeTag8 (outS, 0w2);
              write_rounding_mode (outS, mode);
              ASDLMemoryPickle.writeInt (outS, from);
              ASDLMemoryPickle.writeInt (outS, to)))
    fun write_raw_ty (outS : outstream, obj) = let
          val {kind, sz} = obj
          in
            write_numkind (outS, kind);
            ASDLMemoryPickle.writeInt (outS, sz)
          end
    fun write_alloc (outS : outstream, obj) = (case obj
           of CFG_Prim.SPECIAL => ASDLMemoryPickle.writeTag8 (outS, 0w1)
            | CFG_Prim.RECORD{desc, mut} => (
              ASDLMemoryPickle.writeTag8 (outS, 0w2);
              ASDLMemoryPickle.writeInteger (outS, desc);
              ASDLMemoryPickle.writeBool (outS, mut))
            | CFG_Prim.RAW_RECORD{desc, align, fields} => (
              ASDLMemoryPickle.writeTag8 (outS, 0w3);
              ASDLMemoryPickle.writeInteger (outS, desc);
              ASDLMemoryPickle.writeInt (outS, align);
              writeSeq write_raw_ty (outS, fields))
            | CFG_Prim.RAW_ALLOC{desc, align, len} => (
              ASDLMemoryPickle.writeTag8 (outS, 0w4);
              writeOption ASDLMemoryPickle.writeInteger (outS, desc);
              ASDLMemoryPickle.writeInt (outS, align);
              ASDLMemoryPickle.writeInt (outS, len)))
  end

structure CFGMemoryPickle : CFGPICKLE
  where type instream = ASDLMemoryPickle.instream
  where type outstream = ASDLMemoryPickle.outstream = struct
    type instream = ASDLMemoryPickle.instream
    type outstream = ASDLMemoryPickle.outstream
    (*---------- begin rd-util.in ----------*)
    (* read an option *)
    fun readOption rdFn inS = (case ASDLMemoryPickle.readTag8 inS
           of 0w0 => NONE
            | 0w1 => let val obj = rdFn inS in SOME obj end
            | _ => raise ASDL.DecodeError
          (* end case *))
    (* read a sequence into a sequence of values *)
    fun readSeq rdFn inS = let
          val len = ASDLMemoryPickle.readUInt inS
          fun read (0w0, xs) = reverse (xs, [])
            | read (n, xs) = let
                val x = rdFn inS
                in
                  read (n-0w1, x::xs)
                end
          and reverse ([], xs) = xs
            | reverse (x::xr, xs) = reverse (xr, x::xs)
          in
            read (len, [])
          end
(*---------- end rd-util.in ----------*)
(*---------- begin wr-util.in ----------*)
    (* write an option *)
    fun writeOption wrFn (outS, NONE) = ASDLMemoryPickle.writeTag8(outS, 0w0)
      | writeOption wrFn (outS, SOME obj) = (
          ASDLMemoryPickle.writeTag8(outS, 0w1);
          wrFn(outS, obj))
    (* write a list of values as a sequence *)
    fun writeSeq wrFn (outS, xs) = let
          fun write [] = ()
            | write (x::xr) = (wrFn(outS, x); write xr)
          in
            ASDLMemoryPickle.writeUInt(outS, Word.fromInt(length xs));
            write xs
          end
(*---------- end wr-util.in ----------*)

    fun read_attrs (inS : instream) = let
          val alignHP = ASDLMemoryPickle.readInt inS
          val needsBasePtr = ASDLMemoryPickle.readBool inS
          val hasTrapArith = ASDLMemoryPickle.readBool inS
          val hasRCC = ASDLMemoryPickle.readBool inS
          in
            {
              alignHP = alignHP,
              needsBasePtr = needsBasePtr,
              hasTrapArith = hasTrapArith,
              hasRCC = hasRCC}
          end
    fun read_frag_kind (inS : instream) = (case ASDLMemoryPickle.readTag8 inS
           of 0w1 => CFG.STD_FUN
            | 0w2 => CFG.STD_CONT
            | 0w3 => CFG.KNOWN_FUN
            | 0w4 => CFG.INTERNAL
            | _ => raise ASDL.DecodeError)
    fun read_probability (inS : instream) = ASDLMemoryPickle.readInt inS
    fun read_ty (inS : instream) = (case ASDLMemoryPickle.readTag8 inS
           of 0w1 => CFG.LABt
            | 0w2 => CFG.PTRt
            | 0w3 => CFG.TAGt
            | 0w4 => let val sz = ASDLMemoryPickle.readInt inS in CFG.NUMt {sz = sz} end
            | 0w5 => let val sz = ASDLMemoryPickle.readInt inS in CFG.FLTt {sz = sz} end
            | _ => raise ASDL.DecodeError)
    fun read_param (inS : instream) = let
          val name = LambdaVarMemoryPickle.read_lvar inS
          val ty = read_ty inS
          in
            {name = name, ty = ty}
          end
    fun read_exp (inS : instream) = (case ASDLMemoryPickle.readTag8 inS
           of 0w1 => let
              val name = LambdaVarMemoryPickle.read_lvar inS
              in CFG.VAR {name = name}
              end
            | 0w2 => let
              val name = LambdaVarMemoryPickle.read_lvar inS
              in CFG.LABEL {name = name}
              end
            | 0w3 => let
              val iv = ASDLMemoryPickle.readInteger inS
              val sz = ASDLMemoryPickle.readInt inS
              in
                CFG.NUM {iv = iv, sz = sz}
              end
            | 0w4 => let
              val oper = CFG_PrimMemoryPickle.read_looker inS
              val args = readSeq read_exp inS
              in
                CFG.LOOKER {oper = oper, args = args}
              end
            | 0w5 => let
              val oper = CFG_PrimMemoryPickle.read_pure inS
              val args = readSeq read_exp inS
              in
                CFG.PURE {oper = oper, args = args}
              end
            | 0w6 => let
              val idx = ASDLMemoryPickle.readInt inS
              val arg = read_exp inS
              in
                CFG.SELECT {idx = idx, arg = arg}
<<<<<<< HEAD
=======
              end
            | 0w7 => let
              val idx = ASDLMemoryPickle.readInt inS
              val arg = read_exp inS
              in
                CFG.OFFSET {idx = idx, arg = arg}
>>>>>>> 0396782f
              end
            | _ => raise ASDL.DecodeError)
    fun read_stm (inS : instream) = (case ASDLMemoryPickle.readTag8 inS
           of 0w1 => let
              val x0 = read_exp inS
              val x1 = read_param inS
              val x2 = read_stm inS
              in
                CFG.LET (x0, x1, x2)
              end
            | 0w2 => let
              val x0 = CFG_PrimMemoryPickle.read_alloc inS
              val x1 = readSeq read_exp inS
              val x2 = LambdaVarMemoryPickle.read_lvar inS
              val x3 = read_stm inS
              in
                CFG.ALLOC (x0, x1, x2, x3)
              end
            | 0w3 => let
              val x0 = read_exp inS
              val x1 = readSeq read_exp inS
              val x2 = readSeq read_ty inS
              in
                CFG.APPLY (x0, x1, x2)
              end
            | 0w4 => let
              val x0 = read_exp inS
              val x1 = readSeq read_exp inS
              val x2 = readSeq read_ty inS
              in
                CFG.THROW (x0, x1, x2)
              end
            | 0w5 => let
              val x0 = LambdaVarMemoryPickle.read_lvar inS
              val x1 = readSeq read_exp inS
              in
                CFG.GOTO (x0, x1)
              end
            | 0w6 => let
              val x0 = read_exp inS
              val x1 = readSeq read_stm inS
              in
                CFG.SWITCH (x0, x1)
              end
            | 0w7 => let
              val x0 = CFG_PrimMemoryPickle.read_branch inS
              val x1 = readSeq read_exp inS
              val x2 = read_probability inS
              val x3 = read_stm inS
              val x4 = read_stm inS
              in
                CFG.BRANCH (x0, x1, x2, x3, x4)
              end
            | 0w8 => let
              val x0 = CFG_PrimMemoryPickle.read_arith inS
              val x1 = readSeq read_exp inS
              val x2 = read_param inS
              val x3 = read_stm inS
              in
                CFG.ARITH (x0, x1, x2, x3)
              end
            | 0w9 => let
              val x0 = CFG_PrimMemoryPickle.read_setter inS
              val x1 = readSeq read_exp inS
              val x2 = read_stm inS
              in
                CFG.SETTER (x0, x1, x2)
              end
            | 0w10 => let
              val x0 = readSeq read_exp inS
              val x1 = readSeq LambdaVarMemoryPickle.read_lvar inS
              val x2 = read_stm inS
              in
                CFG.CALLGC (x0, x1, x2)
              end
            | 0w11 => let
              val reentrant = ASDLMemoryPickle.readBool inS
              val linkage = ASDLMemoryPickle.readString inS
              val proto = CTypesMemoryPickle.read_c_proto inS
              val args = readSeq read_exp inS
              val results = readSeq read_param inS
              val live = readSeq read_param inS
              val k = read_stm inS
              in
                CFG.RCC
                  {
                    reentrant = reentrant,
                    linkage = linkage,
                    proto = proto,
                    args = args,
                    results = results,
                    live = live,
                    k = k}
              end
            | _ => raise ASDL.DecodeError)
    fun read_frag (inS : instream) = let
          val kind = read_frag_kind inS
          val lab = LambdaVarMemoryPickle.read_lvar inS
          val params = readSeq read_param inS
          val body = read_stm inS
          in
            CFG.Frag {kind = kind, lab = lab, params = params, body = body}
          end
    fun read_cluster (inS : instream) = let
          val attrs = read_attrs inS
          val frags = readSeq read_frag inS
          in
            CFG.Cluster {attrs = attrs, frags = frags}
          end
    fun read_comp_unit (inS : instream) = let
          val srcFile = ASDLMemoryPickle.readString inS
          val entry = read_cluster inS
          val fns = readSeq read_cluster inS
          in
            {srcFile = srcFile, entry = entry, fns = fns}
          end
    fun write_attrs (outS : outstream, obj) = let
          val {alignHP, needsBasePtr, hasTrapArith, hasRCC} = obj
          in
            ASDLMemoryPickle.writeInt (outS, alignHP);
            ASDLMemoryPickle.writeBool (outS, needsBasePtr);
            ASDLMemoryPickle.writeBool (outS, hasTrapArith);
            ASDLMemoryPickle.writeBool (outS, hasRCC)
          end
    fun write_frag_kind (outS : outstream, obj) = (case obj
           of CFG.STD_FUN => ASDLMemoryPickle.writeTag8 (outS, 0w1)
            | CFG.STD_CONT => ASDLMemoryPickle.writeTag8 (outS, 0w2)
            | CFG.KNOWN_FUN => ASDLMemoryPickle.writeTag8 (outS, 0w3)
            | CFG.INTERNAL => ASDLMemoryPickle.writeTag8 (outS, 0w4))
    fun write_probability (outS : outstream, obj) = ASDLMemoryPickle.writeInt (outS, obj)
    fun write_ty (outS : outstream, obj) = (case obj
           of CFG.LABt => ASDLMemoryPickle.writeTag8 (outS, 0w1)
            | CFG.PTRt => ASDLMemoryPickle.writeTag8 (outS, 0w2)
            | CFG.TAGt => ASDLMemoryPickle.writeTag8 (outS, 0w3)
            | CFG.NUMt{sz} => (
              ASDLMemoryPickle.writeTag8 (outS, 0w4);
              ASDLMemoryPickle.writeInt (outS, sz))
            | CFG.FLTt{sz} => (
              ASDLMemoryPickle.writeTag8 (outS, 0w5);
              ASDLMemoryPickle.writeInt (outS, sz)))
    fun write_param (outS : outstream, obj) = let
          val {name, ty} = obj
          in
            LambdaVarMemoryPickle.write_lvar (outS, name);
            write_ty (outS, ty)
          end
    fun write_exp (outS : outstream, obj) = (case obj
           of CFG.VAR{name} => (
              ASDLMemoryPickle.writeTag8 (outS, 0w1);
              LambdaVarMemoryPickle.write_lvar (outS, name))
            | CFG.LABEL{name} => (
              ASDLMemoryPickle.writeTag8 (outS, 0w2);
              LambdaVarMemoryPickle.write_lvar (outS, name))
            | CFG.NUM{iv, sz} => (
              ASDLMemoryPickle.writeTag8 (outS, 0w3);
              ASDLMemoryPickle.writeInteger (outS, iv);
              ASDLMemoryPickle.writeInt (outS, sz))
            | CFG.LOOKER{oper, args} => (
              ASDLMemoryPickle.writeTag8 (outS, 0w4);
              CFG_PrimMemoryPickle.write_looker (outS, oper);
              writeSeq write_exp (outS, args))
            | CFG.PURE{oper, args} => (
              ASDLMemoryPickle.writeTag8 (outS, 0w5);
              CFG_PrimMemoryPickle.write_pure (outS, oper);
              writeSeq write_exp (outS, args))
            | CFG.SELECT{idx, arg} => (
              ASDLMemoryPickle.writeTag8 (outS, 0w6);
              ASDLMemoryPickle.writeInt (outS, idx);
<<<<<<< HEAD
=======
              write_exp (outS, arg))
            | CFG.OFFSET{idx, arg} => (
              ASDLMemoryPickle.writeTag8 (outS, 0w7);
              ASDLMemoryPickle.writeInt (outS, idx);
>>>>>>> 0396782f
              write_exp (outS, arg)))
    fun write_stm (outS : outstream, obj) = (case obj
           of CFG.LET(x0, x1, x2) => (
              ASDLMemoryPickle.writeTag8 (outS, 0w1);
              write_exp (outS, x0);
              write_param (outS, x1);
              write_stm (outS, x2))
            | CFG.ALLOC(x0, x1, x2, x3) => (
              ASDLMemoryPickle.writeTag8 (outS, 0w2);
              CFG_PrimMemoryPickle.write_alloc (outS, x0);
              writeSeq write_exp (outS, x1);
              LambdaVarMemoryPickle.write_lvar (outS, x2);
              write_stm (outS, x3))
            | CFG.APPLY(x0, x1, x2) => (
              ASDLMemoryPickle.writeTag8 (outS, 0w3);
              write_exp (outS, x0);
              writeSeq write_exp (outS, x1);
              writeSeq write_ty (outS, x2))
            | CFG.THROW(x0, x1, x2) => (
              ASDLMemoryPickle.writeTag8 (outS, 0w4);
              write_exp (outS, x0);
              writeSeq write_exp (outS, x1);
              writeSeq write_ty (outS, x2))
            | CFG.GOTO(x0, x1) => (
              ASDLMemoryPickle.writeTag8 (outS, 0w5);
              LambdaVarMemoryPickle.write_lvar (outS, x0);
              writeSeq write_exp (outS, x1))
            | CFG.SWITCH(x0, x1) => (
              ASDLMemoryPickle.writeTag8 (outS, 0w6);
              write_exp (outS, x0);
              writeSeq write_stm (outS, x1))
            | CFG.BRANCH(x0, x1, x2, x3, x4) => (
              ASDLMemoryPickle.writeTag8 (outS, 0w7);
              CFG_PrimMemoryPickle.write_branch (outS, x0);
              writeSeq write_exp (outS, x1);
              write_probability (outS, x2);
              write_stm (outS, x3);
              write_stm (outS, x4))
            | CFG.ARITH(x0, x1, x2, x3) => (
              ASDLMemoryPickle.writeTag8 (outS, 0w8);
              CFG_PrimMemoryPickle.write_arith (outS, x0);
              writeSeq write_exp (outS, x1);
              write_param (outS, x2);
              write_stm (outS, x3))
            | CFG.SETTER(x0, x1, x2) => (
              ASDLMemoryPickle.writeTag8 (outS, 0w9);
              CFG_PrimMemoryPickle.write_setter (outS, x0);
              writeSeq write_exp (outS, x1);
              write_stm (outS, x2))
            | CFG.CALLGC(x0, x1, x2) => (
              ASDLMemoryPickle.writeTag8 (outS, 0w10);
              writeSeq write_exp (outS, x0);
              writeSeq LambdaVarMemoryPickle.write_lvar (outS, x1);
              write_stm (outS, x2))
            | CFG.RCC{reentrant, linkage, proto, args, results, live, k} => (
              ASDLMemoryPickle.writeTag8 (outS, 0w11);
              ASDLMemoryPickle.writeBool (outS, reentrant);
              ASDLMemoryPickle.writeString (outS, linkage);
              CTypesMemoryPickle.write_c_proto (outS, proto);
              writeSeq write_exp (outS, args);
              writeSeq write_param (outS, results);
              writeSeq write_param (outS, live);
              write_stm (outS, k)))
    fun write_frag (outS : outstream, obj) = let
          val CFG.Frag{kind, lab, params, body} = obj
          in
            write_frag_kind (outS, kind);
            LambdaVarMemoryPickle.write_lvar (outS, lab);
            writeSeq write_param (outS, params);
            write_stm (outS, body)
          end
    fun write_cluster (outS : outstream, obj) = let
          val CFG.Cluster{attrs, frags} = obj
          in
            write_attrs (outS, attrs);
            writeSeq write_frag (outS, frags)
          end
    fun write_comp_unit (outS : outstream, obj) = let
          val {srcFile, entry, fns} = obj
          in
            ASDLMemoryPickle.writeString (outS, srcFile);
            write_cluster (outS, entry);
            writeSeq write_cluster (outS, fns)
          end
  end
<|MERGE_RESOLUTION|>--- conflicted
+++ resolved
@@ -8,11 +8,6 @@
   where type outstream = ASDLMemoryPickle.outstream = struct
     type instream = ASDLMemoryPickle.instream
     type outstream = ASDLMemoryPickle.outstream
-<<<<<<< HEAD
-
-=======
-    
->>>>>>> 0396782f
     val read_lvar = LambdaVarPickle.read_lvar ASDLMemoryPickle.input1
     val write_lvar = LambdaVarPickle.write_lvar ASDLMemoryPickle.output1
   end
@@ -472,7 +467,6 @@
     fun write_pureop (outS : outstream, obj) = (case obj
            of CFG_Prim.ADD => ASDLMemoryPickle.writeTag8 (outS, 0w1)
             | CFG_Prim.SUB => ASDLMemoryPickle.writeTag8 (outS, 0w2)
-<<<<<<< HEAD
             | CFG_Prim.MUL => ASDLMemoryPickle.writeTag8 (outS, 0w3)
             | CFG_Prim.SDIV => ASDLMemoryPickle.writeTag8 (outS, 0w4)
             | CFG_Prim.SREM => ASDLMemoryPickle.writeTag8 (outS, 0w5)
@@ -499,28 +493,6 @@
             | CFG_Prim.FABS => ASDLMemoryPickle.writeTag8 (outS, 0w26)
             | CFG_Prim.FCOPYSIGN => ASDLMemoryPickle.writeTag8 (outS, 0w27)
             | CFG_Prim.FSQRT => ASDLMemoryPickle.writeTag8 (outS, 0w28))
-=======
-            | CFG_Prim.SMUL => ASDLMemoryPickle.writeTag8 (outS, 0w3)
-            | CFG_Prim.SDIV => ASDLMemoryPickle.writeTag8 (outS, 0w4)
-            | CFG_Prim.SREM => ASDLMemoryPickle.writeTag8 (outS, 0w5)
-            | CFG_Prim.UMUL => ASDLMemoryPickle.writeTag8 (outS, 0w6)
-            | CFG_Prim.UDIV => ASDLMemoryPickle.writeTag8 (outS, 0w7)
-            | CFG_Prim.UREM => ASDLMemoryPickle.writeTag8 (outS, 0w8)
-            | CFG_Prim.LSHIFT => ASDLMemoryPickle.writeTag8 (outS, 0w9)
-            | CFG_Prim.RSHIFT => ASDLMemoryPickle.writeTag8 (outS, 0w10)
-            | CFG_Prim.RSHIFTL => ASDLMemoryPickle.writeTag8 (outS, 0w11)
-            | CFG_Prim.ORB => ASDLMemoryPickle.writeTag8 (outS, 0w12)
-            | CFG_Prim.XORB => ASDLMemoryPickle.writeTag8 (outS, 0w13)
-            | CFG_Prim.ANDB => ASDLMemoryPickle.writeTag8 (outS, 0w14)
-            | CFG_Prim.FADD => ASDLMemoryPickle.writeTag8 (outS, 0w15)
-            | CFG_Prim.FSUB => ASDLMemoryPickle.writeTag8 (outS, 0w16)
-            | CFG_Prim.FMUL => ASDLMemoryPickle.writeTag8 (outS, 0w17)
-            | CFG_Prim.FDIV => ASDLMemoryPickle.writeTag8 (outS, 0w18)
-            | CFG_Prim.FNEG => ASDLMemoryPickle.writeTag8 (outS, 0w19)
-            | CFG_Prim.FABS => ASDLMemoryPickle.writeTag8 (outS, 0w20)
-            | CFG_Prim.FSQRT => ASDLMemoryPickle.writeTag8 (outS, 0w21)
-            | CFG_Prim.FCOPYSIGN => ASDLMemoryPickle.writeTag8 (outS, 0w22))
->>>>>>> 0396782f
     fun write_pure (outS : outstream, obj) = (case obj
            of CFG_Prim.PURE_ARITH{oper, sz} => (
               ASDLMemoryPickle.writeTag8 (outS, 0w1);
@@ -707,15 +679,6 @@
               val arg = read_exp inS
               in
                 CFG.SELECT {idx = idx, arg = arg}
-<<<<<<< HEAD
-=======
-              end
-            | 0w7 => let
-              val idx = ASDLMemoryPickle.readInt inS
-              val arg = read_exp inS
-              in
-                CFG.OFFSET {idx = idx, arg = arg}
->>>>>>> 0396782f
               end
             | _ => raise ASDL.DecodeError)
     fun read_stm (inS : instream) = (case ASDLMemoryPickle.readTag8 inS
@@ -884,13 +847,6 @@
             | CFG.SELECT{idx, arg} => (
               ASDLMemoryPickle.writeTag8 (outS, 0w6);
               ASDLMemoryPickle.writeInt (outS, idx);
-<<<<<<< HEAD
-=======
-              write_exp (outS, arg))
-            | CFG.OFFSET{idx, arg} => (
-              ASDLMemoryPickle.writeTag8 (outS, 0w7);
-              ASDLMemoryPickle.writeInt (outS, idx);
->>>>>>> 0396782f
               write_exp (outS, arg)))
     fun write_stm (outS : outstream, obj) = (case obj
            of CFG.LET(x0, x1, x2) => (
